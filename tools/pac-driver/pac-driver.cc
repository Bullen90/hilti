//
// A stand-alone driver for BinPAC++ generated parsers. This code has two
// modes of operation:
//
// (1) By default, it's a C program that can be built along with *.pac2 files
// using hilti-build.
//
// (2) If PAC_DRIVER_JIT is defined, it turns into a C++ program that
// compiles into a standalone binary that will JIT *.pac2 files at runtime.
//
// TODO: This is quite messy coe right now, needs a clean up.
//
// Note: This has bulk mode and threading stripped out. Shoudn't be hard to
// put it back in we need to, but it makes the code quite a bit more complex
// and not sure we still need it.

#include <stdio.h>
#include <getopt.h>
#include <errno.h>
#include <sys/resource.h>

#ifndef __STDC_FORMAT_MACROS
#define __STDC_FORMAT_MACROS
#endif

#include <stdint.h>

#undef DEBUG

#ifdef PAC_DRIVER_JIT
#include <hilti.h>
#include <binpac++.h>
#include <jit/libhilti-jit.h>

extern "C" {
    #include <libbinpac++.h>
}

#else

extern "C" {
    #include <libhilti.h>
    #include <libbinpac++.h>
}

struct Options {
    bool debug;
    bool optimize;
    unsigned int profile;

    Options() {
        debug = optimize = false;
        profile = 0;
    }
};

#endif

typedef struct  {
    int first;
    const char* second;
} Embed;

int driver_debug = 0;
int debug_hooks = 0;

binpac_parser* request = 0;
binpac_parser* reply = 0;

#ifdef PAC_DRIVER_JIT
std::set<string> cgdbg;
typedef hlt_list* (*binpac_parsers_func)(hlt_exception** excpt, hlt_execution_context* ctx);
binpac_parsers_func JitParsers = nullptr;
binpac::CompilerContext* PacContext = nullptr;
#endif

static void check_exception(hlt_exception* excpt)
{
    if ( excpt ) {
        hlt_execution_context* ctx = hlt_global_execution_context();
        hlt_exception_print_uncaught(excpt, ctx);

        if ( hlt_exception_is_yield(excpt) || hlt_exception_is_termination(excpt) )
            exit(0);
        else {
            GC_DTOR(excpt, hlt_exception, ctx);
            GC_DTOR(request, hlt_BinPACHilti_Parser, ctx);
            GC_DTOR(reply, hlt_BinPACHilti_Parser, ctx);
            exit(1);
        }
    }
}

static void usage(const char* prog)
{
#ifdef PAC_DRIVER_JIT
    auto dbglist = binpac::Options().cgDebugLabels();
    auto dbgstr = util::strjoin(dbglist.begin(), dbglist.end(), "/");
#endif

    fprintf(stderr, "%s *.pac2 [options]\n\n", prog);
    fprintf(stderr, "  Options:\n\n");
    fprintf(stderr, "    -p <parser>[/<reply-parsers>]  Use given parser(s)\n");
    fprintf(stderr, "\n");
    fprintf(stderr, "    -g            Enable pac-driver's debug output\n");
    fprintf(stderr, "    -B            Enable BinPAC++ debugging hooks\n");
    fprintf(stderr, "    -i <n>        Feed input incrementally in chunks of size <n>\n");
    fprintf(stderr, "    -e <off:str>  Embed string <str> at offset <off>; can be given multiple times\n");
    fprintf(stderr, "    -l            Show available parsers\n");
    fprintf(stderr, "\n");
    fprintf(stderr, "    -P            Enable profiling\n");
#ifdef PAC_DRIVER_JIT
    fprintf(stderr, "    -I            Add directory to import path.\n");
    fprintf(stderr, "    -d            Enable debug mode for JIT compilation\n");
    fprintf(stderr, "    -D <type>     Debug output during code generation; type can be %s\n", dbgstr.c_str());
    fprintf(stderr, "    -O            Optimize generated code.             [Default: off].\n");
    fprintf(stderr, "    -C            Use module cache.                    [Default: off].\n");
#endif
    fprintf(stderr, "\n");

    exit(1);
}

hlt_list* getParsers()
{
    hlt_exception* excpt = 0;
    hlt_execution_context* ctx = hlt_global_execution_context();

#ifdef PAC_DRIVER_JIT
    assert(JitParsers);
    return (*JitParsers)(&excpt, ctx);
#else
    return binpac_parsers(&excpt, ctx);
#endif
}

void listParsers()
{
    hlt_exception* excpt = 0;
    hlt_execution_context* ctx = hlt_global_execution_context();

    hlt_list* parsers = getParsers();

    if ( hlt_list_size(parsers, &excpt, ctx) == 0 ) {
        fprintf(stderr, "  No parsers defined.\n\n");
        exit(1);
    }

    fprintf(stderr, "  Available parsers: \n\n");

    hlt_iterator_list i = hlt_list_begin(parsers, &excpt, ctx);
    hlt_iterator_list end = hlt_list_end(parsers, &excpt, ctx);

    int count = 0;

    while ( ! (hlt_iterator_list_eq(i, end, &excpt, ctx) || excpt) ) {
        ++count;

        binpac_parser* p = *(binpac_parser**) hlt_iterator_list_deref(i, &excpt, ctx);

        fputs("    ", stderr);

        hlt_string_print(stderr, p->name, 0, &excpt, ctx);

        for ( int n = 25 - hlt_string_len(p->name, &excpt, ctx); n; n-- )
            fputc(' ', stderr);

        hlt_string_print(stderr, p->description, 0, &excpt, ctx);

        int first = 1;

        if ( p->ports ) {
            hlt_iterator_list j = hlt_list_begin(p->ports, &excpt, ctx);
            hlt_iterator_list end2 = hlt_list_end(p->ports, &excpt, ctx);

            while ( ! (hlt_iterator_list_eq(j, end2, &excpt, ctx) || excpt) ) {
                if ( first )
                    fputs("  [", stderr);
                else
                    fputs(", ", stderr);

                hlt_port p = *(hlt_port*) hlt_iterator_list_deref(j, &excpt, ctx);
                hlt_string s = hlt_object_to_string(&hlt_type_info_hlt_port, &p, 0, &excpt, ctx);
                hlt_string_print(stderr, s, 0, &excpt, ctx);

                j = hlt_iterator_list_incr(j, &excpt, ctx);
                first = 0;
            }

        }

        if ( p->mime_types ) {
            hlt_iterator_list j = hlt_list_begin(p->mime_types, &excpt, ctx);
            hlt_iterator_list end2 = hlt_list_end(p->mime_types, &excpt, ctx);

            while ( ! (hlt_iterator_list_eq(j, end2, &excpt, ctx) || excpt) ) {
                if ( first )
                    fputs("  [", stderr);
                else
                    fputs(", ", stderr);

                hlt_string s = *(hlt_string*) hlt_iterator_list_deref(j, &excpt, ctx);
                hlt_string_print(stderr, s, 0, &excpt, ctx);

                j = hlt_iterator_list_incr(j, &excpt, ctx);
                first = 0;
            }

        }

        if ( ! first )
            fputc(']', stderr);

        fputc('\n', stderr);

        i = hlt_iterator_list_incr(i, &excpt, ctx);
    }

    check_exception(excpt);

    if ( ! count )
        fprintf(stderr, "    None.\n");

    fputs("\n", stderr);
}

static binpac_parser* findParser(const char* name)
{
    hlt_execution_context* ctx = hlt_global_execution_context();
    hlt_exception* excpt = 0;

    hlt_list* parsers = getParsers();

    hlt_string hname = hlt_string_from_asciiz(name, &excpt, ctx);

    hlt_iterator_list i = hlt_list_begin(parsers, &excpt, ctx);
    hlt_iterator_list end = hlt_list_end(parsers, &excpt, ctx);

    binpac_parser* result = 0;

    while ( ! (hlt_iterator_list_eq(i, end, &excpt, ctx) || excpt) ) {
        binpac_parser* p = *(binpac_parser**) hlt_iterator_list_deref(i, &excpt, ctx);

        if ( hlt_string_cmp(hname, p->name, &excpt, ctx) == 0 ) {
            result = p;
            break;
        }

        i = hlt_iterator_list_incr(i, &excpt, ctx);
    }

    check_exception(excpt);

    return result;
}

hlt_bytes* readAllInput(Embed* embeds)
{
    hlt_execution_context* ctx = hlt_global_execution_context();
    hlt_exception* excpt = 0;
    hlt_bytes* input = hlt_bytes_new(&excpt, ctx);
    check_exception(excpt);

    int8_t buffer[4096];

    if ( embeds->second && embeds->first == 0 ) {
        hlt_string s = hlt_string_from_asciiz(embeds->second, &excpt, ctx);
        hlt_bytes_append_object(input, &hlt_type_info_hlt_string, &s, &excpt, ctx);
        ++embeds;
    }

    size_t offset = 0;

    while ( ! excpt ) {
        size_t len = embeds->second ? (embeds->first - offset) : sizeof(buffer);
        size_t n = fread(buffer, 1, len, stdin);
        offset += n;

        int8_t* copy = (int8_t*) hlt_malloc(n);
        memcpy(copy, buffer, n);
        hlt_bytes_append_raw(input, copy, n, &excpt, ctx);

        if ( embeds->second ) {
            hlt_string s = hlt_string_from_asciiz(embeds->second, &excpt, ctx);
            hlt_bytes_append_object(input, &hlt_type_info_hlt_string, &s, &excpt, ctx);
            ++embeds;
        }

        if ( feof(stdin) )
            break;

        if ( ferror(stdin) ) {
            fprintf(stderr, "error while reading from stdin\n");
            exit(1);
        }
    }

    check_exception(excpt);

    // hlt_string s = hlt_bytes_to_string(&hlt_type_info_hlt_bytes, &input, 0, &excpt, ctx);
    // hlt_string_print(stderr, s, 1, &excpt, ctx);

    return input;

}

static void dump_memstats()
{
    if ( ! driver_debug )
        return;

    hlt_memory_stats stats = hlt_memory_statistics();
    uint64_t heap = stats.size_heap / 1024 / 1024;
    uint64_t alloced = stats.size_alloced / 1024 / 1024;
    uint64_t total_refs = stats.num_refs;
    uint64_t current_allocs = stats.num_allocs - stats.num_deallocs;
    uint64_t num_nullbuffer = stats.num_nullbuffer;
    uint64_t max_nullbuffer = stats.max_nullbuffer;

    fprintf(stderr, "--- pac-driver stats: "
                    "%" PRIu64 "M heap, "
                    "%" PRIu64 "M alloced, "
                    "%" PRIu64 " allocations, "
                    "%" PRIu64 " totals refs "
                    "%" PRIu64 " in nullbuffer "
                    "%" PRIu64 " max nullbuffer"
                    "\n",
            heap, alloced, current_allocs, total_refs, num_nullbuffer, max_nullbuffer);
}

void parseSingleInput(binpac_parser* p, int chunk_size, Embed* embeds)
{
    hlt_bytes* input = readAllInput(embeds);

    hlt_execution_context* ctx = hlt_global_execution_context();
    hlt_exception* excpt = 0;
    hlt_iterator_bytes cur = hlt_bytes_begin(input, &excpt, ctx);

    check_exception(excpt);

    if ( ! chunk_size ) {
        // Feed all input at once.
        hlt_bytes_freeze(input, 1, &excpt, ctx);

        if ( driver_debug )
            fprintf(stderr, "--- pac-driver: starting parsing single input chunk.\n");

        void *pobj = (*p->parse_func)(input, 0, &excpt, ctx);

        if ( driver_debug )
            fprintf(stderr, "--- pac-driver: done parsing single input chunk.\n");

        GC_DTOR_GENERIC(&pobj, p->type_info, ctx);
        check_exception(excpt);
        dump_memstats();
        return;
    }

    // Feed incrementally.

    hlt_bytes* chunk1;
    hlt_bytes* chunk2;
    hlt_iterator_bytes end = hlt_bytes_end(input, &excpt, ctx);
    hlt_iterator_bytes cur_end;
    int8_t done = 0;
    hlt_exception* resume = 0;

    hlt_bytes* incr_input = hlt_bytes_new(&excpt, ctx);

    dump_memstats();

    while ( ! done ) {
        if ( hlt_bytes_at_object(cur, &hlt_type_info_hlt_string, &excpt, ctx) ) {
            done = 0;
            void *o = hlt_bytes_retrieve_object(cur, &hlt_type_info_hlt_string, &excpt, ctx);
            hlt_bytes_append_object(incr_input, &hlt_type_info_hlt_string, o, &excpt, ctx);
            cur_end = hlt_bytes_skip_object(cur, &excpt, ctx);
            GC_DTOR_GENERIC(o, &hlt_type_info_hlt_string);
        }

<<<<<<< HEAD
        chunk1 = hlt_bytes_sub(cur, cur_end, &excpt, ctx);
        chunk2 = hlt_bytes_copy(chunk1, &excpt, ctx); // FIXME: Need?
        hlt_bytes_append(incr_input, chunk1, &excpt, ctx);
=======
        else {
            cur_end = hlt_iterator_bytes_incr_by(cur, chunk_size, &excpt, ctx);
            done = (hlt_iterator_bytes_eq(cur_end, end, &excpt, ctx) && ! hlt_bytes_at_object(cur_end, &hlt_type_info_hlt_string, &excpt, ctx));
            chunk1 = hlt_bytes_sub(cur, cur_end, &excpt, ctx);
            chunk2 = hlt_bytes_clone(chunk1, &excpt, ctx); // FIXME: Need?
            hlt_bytes_append(incr_input, chunk1, &excpt, ctx);
            GC_DTOR(chunk1, hlt_bytes);
            GC_DTOR(chunk2, hlt_bytes);
        }
>>>>>>> fc6547ce

        if ( done )
            hlt_bytes_freeze(incr_input, 1, &excpt, ctx);

        int frozen = hlt_bytes_is_frozen(incr_input, &excpt, ctx);

        check_exception(excpt);

        // Ref count the persistent locals, we may trigger safepoints.
        GC_CCTOR(cur_end, hlt_iterator_bytes, ctx);

        if ( ! resume ) {
            if ( driver_debug )
                fprintf(stderr, "--- pac-driver: starting parsing (eod=%d).\n", frozen);

            void *pobj = (*p->parse_func)(incr_input, 0, &excpt, ctx);
            GC_DTOR_GENERIC(&pobj, p->type_info, ctx);
        }

        else {
            if ( driver_debug )
                fprintf(stderr, "--- pac-driver: resuming parsing (eod=%d, excpt=%p).\n", frozen, resume);

            void *pobj = (*p->resume_func)(resume, &excpt, ctx);
            GC_DTOR_GENERIC(&pobj, p->type_info, ctx);
        }

        GC_DTOR(cur_end, hlt_iterator_bytes, ctx);

        if ( driver_debug )
            dump_memstats();

        if ( excpt ) {
            if ( hlt_exception_is_yield(excpt) ) {
                if ( driver_debug )
                    fprintf(stderr, "--- pac-driver: parsing yielded.\n");

                resume = excpt;
                excpt = 0;
            }

            else
                check_exception(excpt);
        }

        else if ( ! done ) {
            if ( driver_debug )
                fprintf(stderr, "pac-driver: end of input reached even though more could be parsed.");

            break;
        }

        cur = cur_end;
    }
<<<<<<< HEAD
=======

    GC_DTOR(end, hlt_iterator_bytes);
    GC_DTOR(input, hlt_bytes);
    GC_DTOR(incr_input, hlt_bytes);
    GC_DTOR(cur, hlt_iterator_bytes);

>>>>>>> fc6547ce
}

#ifdef PAC_DRIVER_JIT

// C++ code for JIT version.

bool jitPac2(const std::list<string>& pac2, std::shared_ptr<binpac::Options> options)
{
    hilti::init();
    binpac::init();

    PacContext = new binpac::CompilerContext(options);

    std::list<llvm::Module* > llvm_modules;

    for ( auto p : pac2 ) {
        auto llvm_module = PacContext->compile(p);

        if ( ! llvm_module ) {
            fprintf(stderr, "compiling %p failed\n", p.c_str());
            return false;
        }

        llvm_modules.push_back(llvm_module);
    }

    auto linked_module = PacContext->linkModules("<jit analyzers>", llvm_modules);

    if ( ! linked_module ) {
        fprintf(stderr, "linking failed\n");
        return false;
    }

    auto ee = PacContext->hiltiContext()->jitModule(linked_module);

    if ( ! ee ) {
        fprintf(stderr, "jit failed");
        return false;
    }

    // TODO: This should be done by jitModule, which however then needs to
    // move into hilti-jit.
    hlt_init_jit(PacContext->hiltiContext(), linked_module, ee);
    binpac_init();
    binpac_init_jit(PacContext->hiltiContext(), linked_module, ee);

    auto func = PacContext->hiltiContext()->nativeFunction(linked_module, ee, "binpac_parsers");

    if ( ! func ) {
        fprintf(stderr, "jitBinpacParser error: no function 'binpac_parsers'");
        return false;
    }

    JitParsers = (binpac_parsers_func)func;

    return true;
}

#endif

int main(int argc, char** argv)
{
    int chunk_size = 0;
    int list_parsers = false;
    const char* parser = 0;
    Embed embeds[256];
    int embeds_count = 0;

    const char* progname = argv[0];

#ifdef PAC_DRIVER_JIT
    auto options = std::make_shared<binpac::Options>();
#else
    ::Options _options;
    ::Options* options = &_options;
#endif

    char ch;
    while ((ch = getopt(argc, argv, "i:p:t:v:s:dOBhD:UlTPgCI:e:")) != -1) {

        switch (ch) {

          case 'i':
            chunk_size = atoi(optarg);
            break;

          case 'p':
            parser = optarg;
            break;

          case 'd':
            options->debug = true;
            break;

          case 'g':
            ++driver_debug;
            break;

          case 'B':
            debug_hooks = 1;
            break;

          case 'P':
            ++options->profile;
            break;

          case 'l':
            list_parsers = true;
            break;

         case 'e': {
            char* m = strchr(optarg, ':');

            if ( ! m ) {
                fprintf(stderr, "syntax error for -e argument\n");
                exit(1);
            }

            *m = '\0';
            int offset = atoi(optarg);

            if ( embeds_count < sizeof(embeds) - 1 ) {
                embeds[embeds_count].first = offset;
                embeds[embeds_count].second = m + 1;
                embeds_count++;
            }

            break;
         }

#ifdef PAC_DRIVER_JIT
         case 'I':
            options->libdirs_pac2.push_back(optarg);
            break;

         case 'D':
            options->cg_debug.insert(optarg);
            break;

         case 'O':
            options->optimize = true;
            break;

         case 'C':
            options->module_cache = ".cache";
            break;
#endif

          case 'h':
            // Fall-through.
          default:
            usage(progname);
        }
    }

    argc -= optind;
    argv += optind;

    embeds[embeds_count].first = 0;
    embeds[embeds_count].second = 0;

    hlt_config cfg = *hlt_config_get();

    if ( options->profile ) {
        fprintf(stderr, "Enabling profiling ...\n");
        cfg.profiling = 1;
    }

    hlt_config_set(&cfg);

#ifdef PAC_DRIVER_JIT
    std::list<string> pac2;

    for ( int i = 0; i < argc; i++ )
        pac2.push_back(argv[i]);

    if ( ! pac2.size() )
        usage(progname);

    options->jit = true;

    if ( ! jitPac2(pac2, options) )
        return 1;
#else
    hlt_init();
    binpac_init();
#endif

    if ( list_parsers ) {
        listParsers();
        return 0;
    }

    hlt_execution_context* ctx = hlt_global_execution_context();

    binpac_enable_debugging(debug_hooks);

    if ( ! parser ) {
        hlt_exception* excpt = 0;

        hlt_list* parsers = getParsers();

        // If we have exactly one parser, that's the one we'll use.
        if ( hlt_list_size(parsers, &excpt, ctx) == 1 ) {
            hlt_iterator_list i = hlt_list_begin(parsers, &excpt, ctx);
            request = *(binpac_parser**) hlt_iterator_list_deref(i, &excpt, ctx);
            assert(request);
            reply = request;
        }

        else {
            // If we don't have any parsers, we do nothing and just exit
            // normally.
            int64_t size = hlt_list_size(parsers, &excpt, ctx);

            if ( size == 0 )
                exit(0);

            fprintf(stderr, "no parser specified; see usage for list.\n");
            exit(1);
        }
    }

    else {
        char* reply_parser = strchr((char*)parser, '/');
        if ( reply_parser )
            *reply_parser++ = '\0';

        request = findParser(parser);

        if ( ! request ) {
            fprintf(stderr, "unknown parser '%s'. See usage for list.\n", parser);
            exit(1);
        }

        if ( reply_parser ) {
            reply = findParser(reply_parser);

            if ( ! reply ) {
                fprintf(stderr, "unknown reply parser '%s'. See usage for list.\n", reply_parser);
                exit(1);
            }
        }

        else
            reply = request;
    }

    assert(request && reply);

    GC_CCTOR(request, hlt_BinPACHilti_Parser, ctx);
    GC_CCTOR(reply, hlt_BinPACHilti_Parser, ctx);

    if ( options->profile ) {
        hlt_exception* excpt = 0;
        hlt_string profiler_tag = hlt_string_from_asciiz("app-total", &excpt, hlt_global_execution_context());
        hlt_profiler_start(profiler_tag, Hilti_ProfileStyle_Standard, 0, 0, &excpt, hlt_global_execution_context());
    }

    parseSingleInput(request, chunk_size, embeds);

    if ( options->profile ) {
        hlt_exception* excpt = 0;
        hlt_string profiler_tag = hlt_string_from_asciiz("app-total", &excpt, hlt_global_execution_context());
        hlt_profiler_stop(profiler_tag, &excpt, hlt_global_execution_context());
    }

    GC_DTOR(request, hlt_BinPACHilti_Parser, ctx);
    GC_DTOR(reply, hlt_BinPACHilti_Parser, ctx);

    exit(0);
}<|MERGE_RESOLUTION|>--- conflicted
+++ resolved
@@ -375,24 +375,13 @@
             void *o = hlt_bytes_retrieve_object(cur, &hlt_type_info_hlt_string, &excpt, ctx);
             hlt_bytes_append_object(incr_input, &hlt_type_info_hlt_string, o, &excpt, ctx);
             cur_end = hlt_bytes_skip_object(cur, &excpt, ctx);
-            GC_DTOR_GENERIC(o, &hlt_type_info_hlt_string);
-        }
-
-<<<<<<< HEAD
+        }
+
+        cur_end = hlt_iterator_bytes_incr_by(cur, chunk_size, &excpt, ctx);
+        done = (hlt_iterator_bytes_eq(cur_end, end, &excpt, ctx) && ! hlt_bytes_at_object(cur_end, &hlt_type_info_hlt_string, &excpt, ctx));
         chunk1 = hlt_bytes_sub(cur, cur_end, &excpt, ctx);
         chunk2 = hlt_bytes_copy(chunk1, &excpt, ctx); // FIXME: Need?
         hlt_bytes_append(incr_input, chunk1, &excpt, ctx);
-=======
-        else {
-            cur_end = hlt_iterator_bytes_incr_by(cur, chunk_size, &excpt, ctx);
-            done = (hlt_iterator_bytes_eq(cur_end, end, &excpt, ctx) && ! hlt_bytes_at_object(cur_end, &hlt_type_info_hlt_string, &excpt, ctx));
-            chunk1 = hlt_bytes_sub(cur, cur_end, &excpt, ctx);
-            chunk2 = hlt_bytes_clone(chunk1, &excpt, ctx); // FIXME: Need?
-            hlt_bytes_append(incr_input, chunk1, &excpt, ctx);
-            GC_DTOR(chunk1, hlt_bytes);
-            GC_DTOR(chunk2, hlt_bytes);
-        }
->>>>>>> fc6547ce
 
         if ( done )
             hlt_bytes_freeze(incr_input, 1, &excpt, ctx);
@@ -447,15 +436,6 @@
 
         cur = cur_end;
     }
-<<<<<<< HEAD
-=======
-
-    GC_DTOR(end, hlt_iterator_bytes);
-    GC_DTOR(input, hlt_bytes);
-    GC_DTOR(incr_input, hlt_bytes);
-    GC_DTOR(cur, hlt_iterator_bytes);
-
->>>>>>> fc6547ce
 }
 
 #ifdef PAC_DRIVER_JIT
