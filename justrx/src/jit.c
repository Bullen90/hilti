--- conflicted
+++ resolved
@@ -80,13 +80,9 @@
             JRX_ASSERTION_LLVM_TYPE,
             LLVMPointerType(JIT_MATCH_STATE_STRUCT_LLVM_TYPE, 0)
         };
-<<<<<<< HEAD
-        type = LLVMFunctionType(JRX_ACCEPT_ID_LLVM_TYPE, arg_types, 8, 0);
+        type = LLVMFunctionType(JRX_ACCEPT_ID_LLVM_TYPE, arg_types, 9, 0);
     }
     return type;
-=======
-    return LLVMFunctionType(JRX_ACCEPT_ID_LLVM_TYPE, arg_types, 9, 0);
->>>>>>> e677c3b0
 }
 
 LLVMTypeRef JITSaveStateFnType()
@@ -289,26 +285,15 @@
     LLVMBuilderRef b = jit->builder;
 
     // Parameters
-<<<<<<< HEAD
     LLVMValueRef str                = LLVMGetParam(fn, 0);
-    LLVMValueRef len                = LLVMGetParam(fn, 1);
-    LLVMValueRef prev_cp            = LLVMGetParam(fn, 2);
-    LLVMValueRef last_accept_id     = LLVMGetParam(fn, 3);
-    LLVMValueRef last_accept_offset = LLVMGetParam(fn, 4);
-    LLVMValueRef assert_first       = LLVMGetParam(fn, 5);
-    LLVMValueRef assert_last        = LLVMGetParam(fn, 6);
-    LLVMValueRef match_state        = LLVMGetParam(fn, 7);
-=======
-    LLVMValueRef str = LLVMGetParam(fn, 0);
-    LLVMValueRef end_offset = LLVMGetParam(fn, 1); // Offset of last character
-    LLVMValueRef offset = LLVMGetParam(fn, 2);
-    LLVMValueRef prev_cp = LLVMGetParam(fn, 3);
-    LLVMValueRef last_accept_id = LLVMGetParam(fn, 4);
+    LLVMValueRef end_offset         = LLVMGetParam(fn, 1); // Offset of last character
+    LLVMValueRef offset             = LLVMGetParam(fn, 2);
+    LLVMValueRef prev_cp            = LLVMGetParam(fn, 3);
+    LLVMValueRef last_accept_id     = LLVMGetParam(fn, 4);
     LLVMValueRef last_accept_offset = LLVMGetParam(fn, 5);
-    LLVMValueRef assert_first = LLVMGetParam(fn, 6);
-    LLVMValueRef assert_last = LLVMGetParam(fn, 7);
-    LLVMValueRef match_state = LLVMGetParam(fn, 8);
->>>>>>> e677c3b0
+    LLVMValueRef assert_first       = LLVMGetParam(fn, 6);
+    LLVMValueRef assert_last        = LLVMGetParam(fn, 7);
+    LLVMValueRef match_state        = LLVMGetParam(fn, 8);
 
     // Make entry
     LLVMPositionBuilderAtEnd(b, LLVMAppendBasicBlock(fn, "entry"));
@@ -354,16 +339,11 @@
     // If any transition ccl requires an assertion,
     // determine what assertions apply here, otherwise don't bother
     LLVMValueRef current_assertions = JIT_ASSERTION(JRX_ASSERTION_NONE);
-    jrx_assertion requested_assertions = necessary_assertions(state, ci->dfa->ccls);
+    jrx_assertion requested_assertions = necessary_assertions(state, jit->dfa->ccls);
     if (requested_assertions != JRX_ASSERTION_NONE)
     {
         JIT_ENTER_BLOCK(b, fn, "assertions");
 
-<<<<<<< HEAD
-        jrx_assertion requested_assertions = necessary_assertions(state, jit->dfa->ccls);
-
-=======
->>>>>>> e677c3b0
         if ((requested_assertions & JRX_ASSERTION_BOD) ||
             (requested_assertions & JRX_ASSERTION_BOL)) {
             // assert_first will only be valid for the call to the first state,
@@ -433,13 +413,8 @@
                                              last_accept_id, last_accept_offset,
                                              JIT_ASSERTION(JRX_ASSERTION_NONE), assert_last,
                                              match_state };
-<<<<<<< HEAD
             LLVMValueRef trans_result = LLVMBuildCall(b, jit_dfa_state_fn_ref(jit, trans.succ),
-                                                      trans_fn_args, 8, "");
-=======
-            LLVMValueRef trans_result = LLVMBuildCall(b, jit_dfa_state_fn_ref(ci, trans.succ),
                                                       trans_fn_args, 9, "");
->>>>>>> e677c3b0
             LLVMSetTailCall(trans_result, 1); // do i need to use LLVMGetLastInstruction?
             LLVMBuildRet(b, trans_result);
 
@@ -498,19 +473,11 @@
                                       jrx_dfa_state_id state_id,
                                       jrx_accept_id (*state_fn)() )
 {
-<<<<<<< HEAD
-    ms->acc       = accept_id;
-    ms->offset    = accept_offset;
-    ms->previous  = prev_cp;
-    ms->state     = state_id;
-    ms->jit_state = state_fn;
-=======
     ms->acc       =  accept_id;
     ms->offset    += accept_offset;
     ms->previous  =  prev_cp;
     ms->state     =  state_id;
-    //ms->jit_state = state_fn;
->>>>>>> e677c3b0
+    ms->jit_state =  state_fn;
 }
 
 
@@ -604,21 +571,14 @@
         jrx_assertion first, jrx_assertion last,
         jrx_match_state* ms, int find_partial_matches)
 {
-<<<<<<< HEAD
     if ( ! ms->jit_state )
         ms->jit_state = preg->jit->initial_state;
     assert(ms->jit_state && "jit_regex_partial_min: attempted to execute uncompiled JIT matcher");
 
+    // note: we pass len-1 because we need the offset to the last char, not null
     return ms->jit_state(
-            buffer, len, ms->previous,
-            ms->acc, ms->offset,
+            buffer, len-1, 0, ms->previous,
+            ms->acc, 0,
             first, last,
             ms);
-=======
-    //lookup state fn based on ms->state
-    //Call w/ necessary params & len - 1
-    //Return result
-
-    return 0;
->>>>>>> e677c3b0
-}
+}
