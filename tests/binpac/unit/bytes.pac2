# @TEST-EXEC:  echo 1234567890 | HILTI_DEBUG=binpac pac-driver-test %INPUT 
# @TEST-EXEC:  btest-diff hlt-debug.log

module Mini;

export type test = unit {
       a: bytes &length=4;
       b: bytes &length=6;

       on %done {
        print self;
<<<<<<< HEAD
=======
        print self.a;
>>>>>>> 014df6ac
        }
};<|MERGE_RESOLUTION|>--- conflicted
+++ resolved
@@ -1,4 +1,4 @@
-# @TEST-EXEC:  echo 1234567890 | HILTI_DEBUG=binpac pac-driver-test %INPUT 
+# @TEST-EXEC:  echo 1234567890 | HILTI_DEBUG=binpac pac-driver-test %INPUT
 # @TEST-EXEC:  btest-diff hlt-debug.log
 
 module Mini;
@@ -9,9 +9,5 @@
 
        on %done {
         print self;
-<<<<<<< HEAD
-=======
-        print self.a;
->>>>>>> 014df6ac
         }
 };