--- conflicted
+++ resolved
@@ -13,9 +13,6 @@
 
 So can work in a branch fine and thats effective.
 
-<<<<<<< HEAD
+But lets see how merging works
 
-However, commit messages do go regardless of branch
-=======
-But lets see how merging works
->>>>>>> 4101288e
+However, commit messages do go regardless of branch